--- conflicted
+++ resolved
@@ -18,20 +18,11 @@
 import 'source-map-support/register';
 import Promise from 'bluebird';
 const sdk = require("../..");
-<<<<<<< HEAD
-import utils from "../test-utils";
-=======
->>>>>>> 772d6683
 
 const InteractiveAuth = sdk.InteractiveAuth;
 const MatrixError = sdk.MatrixError;
 
-<<<<<<< HEAD
-import expect from 'expect';
-import logger from '../../lib/logger';
-=======
 import logger from '../../src/logger';
->>>>>>> 772d6683
 
 // Trivial client object to test interactive auth
 // (we do not need TestClient here)
